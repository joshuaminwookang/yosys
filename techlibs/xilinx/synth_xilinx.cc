/*
 *  yosys -- Yosys Open SYnthesis Suite
 *
 *  Copyright (C) 2012  Clifford Wolf <clifford@clifford.at>
 *            (C) 2019  Eddie Hung    <eddie@fpgeh.com>
 *
 *  Permission to use, copy, modify, and/or distribute this software for any
 *  purpose with or without fee is hereby granted, provided that the above
 *  copyright notice and this permission notice appear in all copies.
 *
 *  THE SOFTWARE IS PROVIDED "AS IS" AND THE AUTHOR DISCLAIMS ALL WARRANTIES
 *  WITH REGARD TO THIS SOFTWARE INCLUDING ALL IMPLIED WARRANTIES OF
 *  MERCHANTABILITY AND FITNESS. IN NO EVENT SHALL THE AUTHOR BE LIABLE FOR
 *  ANY SPECIAL, DIRECT, INDIRECT, OR CONSEQUENTIAL DAMAGES OR ANY DAMAGES
 *  WHATSOEVER RESULTING FROM LOSS OF USE, DATA OR PROFITS, WHETHER IN AN
 *  ACTION OF CONTRACT, NEGLIGENCE OR OTHER TORTIOUS ACTION, ARISING OUT OF
 *  OR IN CONNECTION WITH THE USE OR PERFORMANCE OF THIS SOFTWARE.
 *
 */

#include "kernel/register.h"
#include "kernel/celltypes.h"
#include "kernel/rtlil.h"
#include "kernel/log.h"

USING_YOSYS_NAMESPACE
PRIVATE_NAMESPACE_BEGIN

#define XC7_WIRE_DELAY 300 // Number with which ABC will map a 6-input gate
                           // to one LUT6 (instead of a LUT5 + LUT2)

struct SynthXilinxPass : public ScriptPass
{
	SynthXilinxPass() : ScriptPass("synth_xilinx", "synthesis for Xilinx FPGAs") { }

	void help() YS_OVERRIDE
	{
		//   |---v---|---v---|---v---|---v---|---v---|---v---|---v---|---v---|---v---|---v---|
		log("\n");
		log("    synth_xilinx [options]\n");
		log("\n");
		log("This command runs synthesis for Xilinx FPGAs. This command does not operate on\n");
		log("partly selected designs. At the moment this command creates netlists that are\n");
		log("compatible with 7-Series Xilinx devices.\n");
		log("\n");
		log("    -top <module>\n");
		log("        use the specified module as top module\n");
		log("\n");
		log("    -family {xcup|xcu|xc7|xc6v|xc5v|xc6s}\n");
		log("        run synthesis for the specified Xilinx architecture\n");
		log("        generate the synthesis netlist for the specified family.\n");
		log("        default: xc7\n");
		log("\n");
		log("    -edif <file>\n");
		log("        write the design to the specified edif file. writing of an output file\n");
		log("        is omitted if this parameter is not specified.\n");
		log("\n");
		log("    -blif <file>\n");
		log("        write the design to the specified BLIF file. writing of an output file\n");
		log("        is omitted if this parameter is not specified.\n");
		log("\n");
		log("    -vpr\n");
		log("        generate an output netlist (and BLIF file) suitable for VPR\n");
		log("        (this feature is experimental and incomplete)\n");
		log("\n");
		log("    -ise\n");
		log("        generate an output netlist suitable for ISE\n");
		log("\n");
		log("    -nobram\n");
		log("        do not use block RAM cells in output netlist\n");
		log("\n");
		log("    -nolutram\n");
		log("        do not use distributed RAM cells in output netlist\n");
		log("\n");
		log("    -nosrl\n");
		log("        do not use distributed SRL cells in output netlist\n");
		log("\n");
		log("    -nocarry\n");
		log("        do not use XORCY/MUXCY/CARRY4 cells in output netlist\n");
		log("\n");
		log("    -nowidelut\n");
		log("        do not use MUXF[78] resources to implement LUTs larger than LUT6s\n");
		log("\n");
		log("    -nodsp\n");
		log("        do not use DSP48E1s to implement multipliers and associated logic\n");
		log("\n");
		log("    -noiopad\n");
		log("        disable I/O buffer insertion (useful for hierarchical or \n");
		log("        out-of-context flows)\n");
		log("\n");
		log("    -noclkbuf\n");
		log("        disable automatic clock buffer insertion\n");
		log("\n");
		log("    -uram\n");
		log("        infer URAM288s for large memories (xcup only)\n");
		log("\n");
		log("    -widemux <int>\n");
		log("        enable inference of hard multiplexer resources (MUXF[78]) for muxes at or\n");
		log("        above this number of inputs (minimum value 2, recommended value >= 5).\n");
		log("        default: 0 (no inference)\n");
		log("\n");
		log("    -run <from_label>:<to_label>\n");
		log("        only run the commands between the labels (see below). an empty\n");
		log("        from label is synonymous to 'begin', and empty to label is\n");
		log("        synonymous to the end of the command list.\n");
		log("\n");
		log("    -flatten\n");
		log("        flatten design before synthesis\n");
		log("\n");
		log("    -dff\n");
		log("        run 'abc9' with -dff option\n");
		log("\n");
		log("    -retime\n");
		log("        run 'abc' with -dff option\n");
		log("\n");
		log("    -abc9\n");
		log("        use new ABC9 flow (EXPERIMENTAL)\n");
		log("\n");
		log("\n");
		log("The following commands are executed by this synthesis command:\n");
		help_script();
		log("\n");
	}

	std::string top_opt, edif_file, blif_file, family;
<<<<<<< HEAD
	bool flatten, retime, vpr, ise, iopad, noiopad, noclkbuf, nobram, nolutram, nosrl, nocarry, nowidelut, nodsp, uram;
	bool abc9, dff_mode;
=======
	bool flatten, retime, vpr, ise, noiopad, noclkbuf, nobram, nolutram, nosrl, nocarry, nowidelut, nodsp, uram, abc9;
>>>>>>> c0a17c24
	bool flatten_before_abc;
	int widemux;

	void clear_flags() YS_OVERRIDE
	{
		top_opt = "-auto-top";
		edif_file.clear();
		blif_file.clear();
		family = "xc7";
		flatten = false;
		retime = false;
		vpr = false;
		ise = false;
		noiopad = false;
		noclkbuf = false;
		nocarry = false;
		nobram = false;
		nolutram = false;
		nosrl = false;
		nocarry = false;
		nowidelut = false;
		nodsp = false;
		uram = false;
		abc9 = false;
		dff_mode = false;
		flatten_before_abc = false;
		widemux = 0;
	}

	void execute(std::vector<std::string> args, RTLIL::Design *design) YS_OVERRIDE
	{
		std::string run_from, run_to;
		clear_flags();

		size_t argidx;
		for (argidx = 1; argidx < args.size(); argidx++)
		{
			if (args[argidx] == "-top" && argidx+1 < args.size()) {
				top_opt = "-top " + args[++argidx];
				continue;
			}
			if ((args[argidx] == "-family" || args[argidx] == "-arch") && argidx+1 < args.size()) {
				family = args[++argidx];
				continue;
			}
			if (args[argidx] == "-edif" && argidx+1 < args.size()) {
				edif_file = args[++argidx];
				continue;
			}
			if (args[argidx] == "-blif" && argidx+1 < args.size()) {
				blif_file = args[++argidx];
				continue;
			}
			if (args[argidx] == "-run" && argidx+1 < args.size()) {
				size_t pos = args[argidx+1].find(':');
				if (pos == std::string::npos)
					break;
				run_from = args[++argidx].substr(0, pos);
				run_to = args[argidx].substr(pos+1);
				continue;
			}
			if (args[argidx] == "-flatten") {
				flatten = true;
				continue;
			}
			if (args[argidx] == "-flatten_before_abc") {
				flatten_before_abc = true;
				continue;
			}
			if (args[argidx] == "-retime") {
				retime = true;
				continue;
			}
			if (args[argidx] == "-nocarry") {
				nocarry = true;
				continue;
			}
			if (args[argidx] == "-nowidelut") {
				nowidelut = true;
				continue;
			}
			if (args[argidx] == "-vpr") {
				vpr = true;
				continue;
			}
			if (args[argidx] == "-ise") {
				ise = true;
				continue;
			}
			if (args[argidx] == "-iopad") {
				continue;
			}
			if (args[argidx] == "-noiopad") {
				noiopad = true;
				continue;
			}
			if (args[argidx] == "-noclkbuf") {
				noclkbuf = true;
				continue;
			}
			if (args[argidx] == "-nocarry") {
				nocarry = true;
				continue;
			}
			if (args[argidx] == "-nobram") {
				nobram = true;
				continue;
			}
			if (args[argidx] == "-nolutram" || /*deprecated alias*/ args[argidx] == "-nodram") {
				nolutram = true;
				continue;
			}
			if (args[argidx] == "-nosrl") {
				nosrl = true;
				continue;
			}
			if (args[argidx] == "-widemux" && argidx+1 < args.size()) {
				widemux = atoi(args[++argidx].c_str());
				continue;
			}
			if (args[argidx] == "-abc9") {
				abc9 = true;
				continue;
			}
			if (args[argidx] == "-nodsp") {
				nodsp = true;
				continue;
			}
			if (args[argidx] == "-uram") {
				uram = true;
				continue;
			}
			if (args[argidx] == "-dff") {
				dff_mode = true;
				continue;
			}
			break;
		}
		extra_args(args, argidx, design);

		if (family != "xcup" && family != "xcu" && family != "xc7" && family != "xc6v" && family != "xc5v" && family != "xc6s")
			log_cmd_error("Invalid Xilinx -family setting: '%s'.\n", family.c_str());

		if (widemux != 0 && widemux < 2)
			log_cmd_error("-widemux value must be 0 or >= 2.\n");

		if (!design->full_selection())
			log_cmd_error("This command only operates on fully selected designs!\n");

		if (abc9 && retime)
			log_cmd_error("-retime option not currently compatible with -abc9!\n");

		log_header(design, "Executing SYNTH_XILINX pass.\n");
		log_push();

		run_script(design, run_from, run_to);

		log_pop();
	}

	void script() YS_OVERRIDE
	{
		std::string ff_map_file;
		if (help_mode)
			ff_map_file = "+/xilinx/{family}_ff_map.v";
		else if (family == "xc6s")
			ff_map_file = "+/xilinx/xc6s_ff_map.v";
		else
			ff_map_file = "+/xilinx/xc7_ff_map.v";

		if (check_label("begin")) {
			std::string read_args;
			if (vpr)
				read_args += " -D_EXPLICIT_CARRY";
			read_args += " -lib +/xilinx/cells_sim.v";
			run("read_verilog" + read_args);

			run("read_verilog -lib +/xilinx/cells_xtra.v");

			run(stringf("hierarchy -check %s", top_opt.c_str()));
		}

		if (check_label("prepare")) {
			run("proc");
			if (flatten || help_mode)
				run("flatten", "(with '-flatten')");
			run("tribuf -logic");
			run("deminout");
			run("opt_expr");
			run("opt_clean");
			run("check");
			run("opt");
			if (help_mode)
				run("wreduce [-keepdc]", "(option for '-widemux')");
			else
				run("wreduce" + std::string(widemux > 0 ? " -keepdc" : ""));
			run("peepopt");
			run("opt_clean");

			if (widemux > 0 || help_mode)
				run("muxpack", "    ('-widemux' only)");

			// xilinx_srl looks for $shiftx cells for identifying variable-length
			//   shift registers, so attempt to convert $pmux-es to this
			// Also: wide multiplexer inference benefits from this too
			if (!(nosrl && widemux == 0) || help_mode) {
				run("pmux2shiftx", "(skip if '-nosrl' and '-widemux=0')");
				run("clean", "      (skip if '-nosrl' and '-widemux=0')");
			}

			run("techmap -map +/cmp2lut.v -D LUT_WIDTH=6");
		}

		if (check_label("map_dsp", "(skip if '-nodsp')")) {
			if (!nodsp || help_mode) {
				run("memory_dff"); // xilinx_dsp will merge registers, reserve memory port registers first
				// NB: Xilinx multipliers are signed only
				if (help_mode)
					run("techmap -map +/mul2dsp.v -map +/xilinx/{family}_dsp_map.v {options}");
				else if (family == "xc2v" || family == "xc3s" || family == "xc3se" || family == "xc3sa")
					run("techmap -map +/mul2dsp.v -map +/xilinx/xc3s_mult_map.v -D DSP_A_MAXWIDTH=18 -D DSP_B_MAXWIDTH=18 "
						"-D DSP_A_MINWIDTH=2 -D DSP_B_MINWIDTH=2 " // Blocks Nx1 multipliers
						"-D DSP_Y_MINWIDTH=9 " // UG901 suggests small multiplies are those 4x4 and smaller
						"-D DSP_SIGNEDONLY=1 -D DSP_NAME=$__MUL18X18");
				else if (family == "xc3sda")
					run("techmap -map +/mul2dsp.v -map +/xilinx/xc3sda_dsp_map.v -D DSP_A_MAXWIDTH=18 -D DSP_B_MAXWIDTH=18 "
						"-D DSP_A_MINWIDTH=2 -D DSP_B_MINWIDTH=2 " // Blocks Nx1 multipliers
						"-D DSP_Y_MINWIDTH=9 " // UG901 suggests small multiplies are those 4x4 and smaller
						"-D DSP_SIGNEDONLY=1 -D DSP_NAME=$__MUL18X18");
				else if (family == "xc6s")
					run("techmap -map +/mul2dsp.v -map +/xilinx/xc6s_dsp_map.v -D DSP_A_MAXWIDTH=18 -D DSP_B_MAXWIDTH=18 "
						"-D DSP_A_MINWIDTH=2 -D DSP_B_MINWIDTH=2 " // Blocks Nx1 multipliers
						"-D DSP_Y_MINWIDTH=9 " // UG901 suggests small multiplies are those 4x4 and smaller
						"-D DSP_SIGNEDONLY=1 -D DSP_NAME=$__MUL18X18");
				else if (family == "xc4v")
					run("techmap -map +/mul2dsp.v -map +/xilinx/xc4v_dsp_map.v -D DSP_A_MAXWIDTH=18 -D DSP_B_MAXWIDTH=18 "
						"-D DSP_A_MINWIDTH=2 -D DSP_B_MINWIDTH=2 " // Blocks Nx1 multipliers
						"-D DSP_Y_MINWIDTH=9 " // UG901 suggests small multiplies are those 4x4 and smaller
						"-D DSP_SIGNEDONLY=1 -D DSP_NAME=$__MUL18X18");
				else if (family == "xc5v")
					run("techmap -map +/mul2dsp.v -map +/xilinx/xc5v_dsp_map.v -D DSP_A_MAXWIDTH=25 -D DSP_B_MAXWIDTH=18 "
						"-D DSP_A_MINWIDTH=2 -D DSP_B_MINWIDTH=2 " // Blocks Nx1 multipliers
						"-D DSP_Y_MINWIDTH=9 " // UG901 suggests small multiplies are those 4x4 and smaller
						"-D DSP_SIGNEDONLY=1 -D DSP_NAME=$__MUL25X18");
				else if (family == "xc6v" || family == "xc7")
					run("techmap -map +/mul2dsp.v -map +/xilinx/xc7_dsp_map.v -D DSP_A_MAXWIDTH=25 -D DSP_B_MAXWIDTH=18 "
						"-D DSP_A_MAXWIDTH_PARTIAL=18 "	// Partial multipliers are intentionally
										// limited to 18x18 in order to take
										// advantage of the (PCOUT << 17) -> PCIN
										// dedicated cascade chain capability
						"-D DSP_A_MINWIDTH=2 -D DSP_B_MINWIDTH=2 " // Blocks Nx1 multipliers
						"-D DSP_Y_MINWIDTH=9 " // UG901 suggests small multiplies are those 4x4 and smaller
						"-D DSP_SIGNEDONLY=1 -D DSP_NAME=$__MUL25X18");
				else if (family == "xcu" || family == "xcup")
					run("techmap -map +/mul2dsp.v -map +/xilinx/xcu_dsp_map.v -D DSP_A_MAXWIDTH=27 -D DSP_B_MAXWIDTH=18 "
						"-D DSP_A_MAXWIDTH_PARTIAL=18 "	// Partial multipliers are intentionally
										// limited to 18x18 in order to take
										// advantage of the (PCOUT << 17) -> PCIN
										// dedicated cascade chain capability
						"-D DSP_A_MINWIDTH=2 -D DSP_B_MINWIDTH=2 " // Blocks Nx1 multipliers
						"-D DSP_Y_MINWIDTH=9 " // UG901 suggests small multiplies are those 4x4 and smaller
						"-D DSP_SIGNEDONLY=1 -D DSP_NAME=$__MUL27X18");
				run("select a:mul2dsp");
				run("setattr -unset mul2dsp");
				run("opt_expr -fine");
				run("wreduce");
				run("select -clear");
				if (help_mode)
					run("xilinx_dsp -family <family>");
				else
					run("xilinx_dsp -family " + family);
				run("chtype -set $mul t:$__soft_mul");
			}
		}

		if (check_label("coarse")) {
			run("alumacc");
			run("share");
			run("opt");
			run("fsm");
			run("opt -fast");
			run("memory -nomap");
			run("opt_clean");
		}

		if (check_label("map_uram", "(only if '-uram')")) {
			if (help_mode) {
				run("memory_bram -rules +/xilinx/{family}_urams.txt");
				run("techmap -map +/xilinx/{family}_urams_map.v");
			} else if (uram) {
				if (family == "xcup") {
					run("memory_bram -rules +/xilinx/xcup_urams.txt");
					run("techmap -map +/xilinx/xcup_urams_map.v");
				} else {
					log_warning("UltraRAM inference not supported for family %s.\n", family.c_str());
				}
			}
		}

		if (check_label("map_bram", "(skip if '-nobram')")) {
			if (help_mode) {
				run("memory_bram -rules +/xilinx/{family}_brams.txt");
				run("techmap -map +/xilinx/{family}_brams_map.v");
			} else if (!nobram) {
				if (family == "xc6s") {
					run("memory_bram -rules +/xilinx/xc6s_brams.txt");
					run("techmap -map +/xilinx/xc6s_brams_map.v");
				} else if (family == "xc6v" || family == "xc7") {
					run("memory_bram -rules +/xilinx/xc7_xcu_brams.txt");
					run("techmap -map +/xilinx/xc7_brams_map.v");
				} else if (family == "xcu" || family == "xcup") {
					run("memory_bram -rules +/xilinx/xc7_xcu_brams.txt");
					run("techmap -map +/xilinx/xcu_brams_map.v");					
				} else {
					log_warning("Block RAM inference not yet supported for family %s.\n", family.c_str());
				}
			}
		}

		if (check_label("map_lutram", "(skip if '-nolutram')")) {
			if (!nolutram || help_mode) {
				run("memory_bram -rules +/xilinx/lutrams.txt");
				run("techmap -map +/xilinx/lutrams_map.v");
			}
		}

		if (check_label("map_ffram")) {
			// Required for dffsr2dff to work.
			run("simplemap t:$dff t:$adff t:$mux");
			// Needs to be done before opt -mux_bool happens.
			run("dffsr2dff");
			if (help_mode)
				run("dff2dffs [-match-init]", "(-match-init for xc6s only)");
			else if (family == "xc6s")
				run("dff2dffs -match-init");
			else
				run("dff2dffs");
			if (widemux > 0)
				run("opt -fast -mux_bool -undriven -fine"); // Necessary to omit -mux_undef otherwise muxcover
									    // performs less efficiently
			else
				run("opt -fast -full");
			run("memory_map");
		}

		if (check_label("fine")) {
			run("dff2dffe -direct-match $_DFF_* -direct-match $__DFFS_*");
			if (help_mode) {
				run("muxcover <internal options>, ('-widemux' only)");
			}
			else if (widemux > 0) {
				constexpr int cost_mux2 = 100;
				std::string muxcover_args = stringf(" -nodecode -mux2=%d", cost_mux2);
				switch (widemux) {
					case  2: muxcover_args += stringf(" -mux4=%d -mux8=%d -mux16=%d", cost_mux2+1, cost_mux2+2, cost_mux2+3); break;
					case  3:
					case  4: muxcover_args += stringf(" -mux4=%d -mux8=%d -mux16=%d", cost_mux2*(widemux-1)-2, cost_mux2*(widemux-1)-1, cost_mux2*(widemux-1)); break;
					case  5:
					case  6:
					case  7:
					case  8: muxcover_args += stringf(" -mux8=%d -mux16=%d", cost_mux2*(widemux-1)-1, cost_mux2*(widemux-1)); break;
					case  9:
					case 10:
					case 11:
					case 12:
					case 13:
					case 14:
					case 15:
					default: muxcover_args += stringf(" -mux16=%d", cost_mux2*(widemux-1)-1); break;
				}
				run("muxcover " + muxcover_args);
			}
			run("opt -full");

			if (!nosrl || help_mode)
				run("xilinx_srl -variable -minlen 3", "(skip if '-nosrl')");

			std::string techmap_args = " -map +/techmap.v";
			if (help_mode)
				techmap_args += " [-map +/xilinx/mux_map.v]";
			else if (widemux > 0)
				techmap_args += stringf(" -D MIN_MUX_INPUTS=%d -map +/xilinx/mux_map.v", widemux);
			if (help_mode)
				techmap_args += " [-map +/xilinx/arith_map.v]";
			else if (!nocarry) {
				techmap_args += " -map +/xilinx/arith_map.v";
				if (vpr)
					techmap_args += " -D _EXPLICIT_CARRY";
				else if (abc9)
					techmap_args += " -D _CLB_CARRY";
			}
			run("techmap " + techmap_args);
			run("opt -fast");
		}

		if (check_label("map_cells")) {
			// Needs to be done before logic optimization, so that inverters (OE vs T) are handled.
			if (help_mode || !noiopad)
				run("iopadmap -bits -outpad OBUF I:O -inpad IBUF O:I -toutpad $__XILINX_TOUTPAD OE:I:O -tinoutpad $__XILINX_TINOUTPAD OE:O:I:IO A:top", "(only if not '-noiopad')");
			std::string techmap_args = "-map +/techmap.v -map +/xilinx/cells_map.v";
			if (widemux > 0)
				techmap_args += stringf(" -D MIN_MUX_INPUTS=%d", widemux);
			run("techmap " + techmap_args);
			run("clean");
		}

		if (check_label("map_ffs")) {
			if (abc9 || help_mode) {
				run("techmap -map " + ff_map_file, "('-abc9' only)");
			}
		}

		if (check_label("map_luts")) {
			run("opt_expr -mux_undef");
			if (flatten_before_abc)
				run("flatten");
			if (help_mode)
				run("abc -luts 2:2,3,6:5[,10,20] [-dff]", "(option for 'nowidelut'; option for '-retime')");
			else if (abc9) {
				if (family != "xc7")
					log_warning("'synth_xilinx -abc9' not currently supported for the '%s' family, "
							"will use timing for 'xc7' instead.\n", family.c_str());
				std::string techmap_args = "-map +/xilinx/abc9_map.v -max_iter 1";
				if (dff_mode)
					techmap_args += " -D DFF_MODE";
				run("techmap " + techmap_args);
				run("read_verilog -icells -lib +/xilinx/abc9_model.v");
				std::string abc9_opts = " -box +/xilinx/abc9_xc7.box";
				abc9_opts += stringf(" -W %d", XC7_WIRE_DELAY);
				abc9_opts += " -nomfs";
				if (nowidelut)
					abc9_opts += " -lut +/xilinx/abc9_xc7_nowide.lut";
				else
					abc9_opts += " -lut +/xilinx/abc9_xc7.lut";
				run("abc9" + abc9_opts);
				run("techmap -map +/xilinx/abc9_unmap.v");
			}
			else {
				if (nowidelut)
					run("abc -luts 2:2,3,6:5" + string(retime ? " -dff" : ""));
				else
					run("abc -luts 2:2,3,6:5,10,20" + string(retime ? " -dff" : ""));
			}
			run("clean");

			// This shregmap call infers fixed length shift registers after abc
			//   has performed any necessary retiming
			if (!nosrl || help_mode)
				run("xilinx_srl -fixed -minlen 3", "(skip if '-nosrl')");
			std::string techmap_args = "-map +/xilinx/lut_map.v -map +/xilinx/cells_map.v";
			if (help_mode)
				techmap_args += stringf("[-map %s]", ff_map_file.c_str());
			else if (!abc9)
				techmap_args += stringf(" -map %s", ff_map_file.c_str());
			run("techmap " + techmap_args, "(option without '-abc9')");
			run("xilinx_dffopt");
		}

		if (check_label("finalize")) {
			if (help_mode || !noclkbuf)
				run("clkbufmap -buf BUFG O:I ", "(skip if '-noclkbuf')");
			if (help_mode || ise)
				run("extractinv -inv INV O:I", "(only if '-ise')");
			run("clean");
		}

		if (check_label("check")) {
			run("hierarchy -check");
			run("stat -tech xilinx");
			run("check -noinit");
		}

		if (check_label("edif")) {
			if (!edif_file.empty() || help_mode)
				run(stringf("write_edif -pvector bra %s", edif_file.c_str()));
		}

		if (check_label("blif")) {
			if (!blif_file.empty() || help_mode)
				run(stringf("write_blif %s", edif_file.c_str()));
		}
	}
} SynthXilinxPass;

PRIVATE_NAMESPACE_END<|MERGE_RESOLUTION|>--- conflicted
+++ resolved
@@ -123,12 +123,8 @@
 	}
 
 	std::string top_opt, edif_file, blif_file, family;
-<<<<<<< HEAD
-	bool flatten, retime, vpr, ise, iopad, noiopad, noclkbuf, nobram, nolutram, nosrl, nocarry, nowidelut, nodsp, uram;
+	bool flatten, retime, vpr, ise, noiopad, noclkbuf, nobram, nolutram, nosrl, nocarry, nowidelut, nodsp, uram;
 	bool abc9, dff_mode;
-=======
-	bool flatten, retime, vpr, ise, noiopad, noclkbuf, nobram, nolutram, nosrl, nocarry, nowidelut, nodsp, uram, abc9;
->>>>>>> c0a17c24
 	bool flatten_before_abc;
 	int widemux;
 
